//! Result building phase for the format discovery engine
//! This module handles building the final enhanced BRP result

use serde_json::Value;

use super::context::DiscoveryContext;
use super::tier_execution::DiscoveryResultData;
use crate::brp_tools::request_handler::format_discovery::detection::tier_info_to_debug_strings;
use crate::brp_tools::request_handler::format_discovery::engine::EnhancedBrpResult;
use crate::brp_tools::request_handler::format_discovery::path_suggestions::enhance_type_mismatch_error;
use crate::brp_tools::request_handler::format_discovery::utilities::{
    apply_corrections, get_parameter_location,
};
use crate::brp_tools::support::brp_client::{BrpError, BrpResult, execute_brp_method};
use crate::error::Result;

/// Builds the final enhanced BRP result with debug information
pub async fn build_final_result(
    context: &mut DiscoveryContext,
    discovery_data: DiscoveryResultData,
) -> Result<EnhancedBrpResult> {
    // Add tier information to debug_info
    context
        .debug_info
        .extend(tier_info_to_debug_strings(&discovery_data.all_tier_info));

    if discovery_data.format_corrections.is_empty() {
        context.add_debug("Format Discovery: No corrections were possible".to_string());

        // Return the original error, enhanced with path suggestions if applicable
        let original_error = context.initial_error.clone().unwrap_or_else(|| BrpError {
            code:    -1,
            message: "Unknown error".to_string(),
            data:    None,
        });

        // Try to enhance the error with path suggestions
        let enhanced_error = enhance_type_mismatch_error_with_context(&original_error, context)
            .await
            .unwrap_or(original_error);

        Ok(EnhancedBrpResult {
            result:             BrpResult::Error(enhanced_error),
            format_corrections: Vec::new(),
            debug_info:         context.debug_info.clone(),
        })
    } else {
        // Apply corrections and retry
        context.add_debug(format!(
            "Format Discovery: Found {} corrections, retrying request",
            discovery_data.format_corrections.len()
        ));

        // Build corrected params
        let corrected_params = build_corrected_params(context, &discovery_data.corrected_items)?;

        // Retry with corrected params
        let result =
            execute_brp_method(&context.method, Some(corrected_params), context.port).await?;

        context.add_debug(format!("Format Discovery: Retry result: {result:?}"));

        Ok(EnhancedBrpResult {
            result,
            format_corrections: discovery_data.format_corrections,
            debug_info: context.debug_info.clone(),
        })
    }
}

/// Enhance error with path suggestions using context information
async fn enhance_type_mismatch_error_with_context(
    original_error: &BrpError,
    context: &DiscoveryContext,
) -> Result<BrpError> {
    // Extract component type from the original parameters
    let component_type = extract_component_type_from_context(context);

    Ok(enhance_type_mismatch_error(original_error, component_type.as_deref(), context.port).await)
}

/// Extract component type from discovery context
fn extract_component_type_from_context(context: &DiscoveryContext) -> Option<String> {
<<<<<<< HEAD
    context
        .original_params
        .as_ref()
        .map_or(None, |params| match context.method.as_str() {
=======
    context.original_params.as_ref().and_then(|params| {
        match context.method.as_str() {
>>>>>>> 206b5918
            "bevy/mutate_component" => {
                // Extract from "component" field
                params
                    .get("component")
                    .and_then(Value::as_str)
                    .map(String::from)
            }
            "bevy/insert" | "bevy/spawn" => {
                // Extract from "components" object keys
                params
                    .get("components")
                    .and_then(Value::as_object)
                    .and_then(|components| components.keys().next().cloned())
            }
            "bevy/mutate_resource" | "bevy/insert_resource" => {
                // Extract from "resource" field
                params
                    .get("resource")
                    .and_then(Value::as_str)
                    .map(String::from)
            }
            _ => None,
<<<<<<< HEAD
        })
=======
        }
    })
>>>>>>> 206b5918
}

/// Build corrected parameters from the discovered format corrections
fn build_corrected_params(
    context: &DiscoveryContext,
    corrected_items: &[(String, Value)],
) -> Result<Value> {
    let params = context.original_params.as_ref().ok_or_else(|| {
        error_stack::report!(crate::error::Error::InvalidState(
            "No original params for correction".to_string()
        ))
    })?;

    let location = get_parameter_location(&context.method);
    Ok(apply_corrections(params, location, corrected_items))
}<|MERGE_RESOLUTION|>--- conflicted
+++ resolved
@@ -81,15 +81,8 @@
 
 /// Extract component type from discovery context
 fn extract_component_type_from_context(context: &DiscoveryContext) -> Option<String> {
-<<<<<<< HEAD
-    context
-        .original_params
-        .as_ref()
-        .map_or(None, |params| match context.method.as_str() {
-=======
     context.original_params.as_ref().and_then(|params| {
         match context.method.as_str() {
->>>>>>> 206b5918
             "bevy/mutate_component" => {
                 // Extract from "component" field
                 params
@@ -112,12 +105,8 @@
                     .map(String::from)
             }
             _ => None,
-<<<<<<< HEAD
-        })
-=======
         }
     })
->>>>>>> 206b5918
 }
 
 /// Build corrected parameters from the discovered format corrections
