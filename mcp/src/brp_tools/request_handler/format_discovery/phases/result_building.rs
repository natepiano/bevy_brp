//! Result building phase for the format discovery engine
//!
//! This module has been simplified in Phase 4 to work directly with UnifiedTypeInfo
//! and the new recovery engine instead of the legacy tier-based approach.

use serde_json::Value;
use tracing::trace;

use super::context::DiscoveryContext;
use super::tier_execution::DiscoveryResultData;
use crate::brp_tools::request_handler::format_discovery::engine::EnhancedBrpResult;
use crate::brp_tools::request_handler::format_discovery::unified_types::UnifiedTypeInfo;
use crate::brp_tools::support::brp_client::{BrpError, BrpResult};
use crate::error::Result;

/// Builds the final enhanced BRP result with debug information
<<<<<<< HEAD
///
/// This function has been simplified in Phase 4 to work with the new recovery engine.
/// Most of the complex result building logic has been moved to the recovery engine itself.
#[allow(clippy::needless_pass_by_ref_mut)] // context.add_debug() requires &mut
pub fn build_final_result(
    context: &mut DiscoveryContext,
    discovery_data: DiscoveryResultData,
) -> Result<EnhancedBrpResult> {
    // Add discovery debug information to context
    context.debug_info.extend(discovery_data.debug_info);

    // In Phase 4, the recovery engine handles most of the result building
    // This function now mainly packages the results for backward compatibility
=======
pub async fn build_final_result(
    context: &DiscoveryContext,
    discovery_data: DiscoveryResultData,
) -> Result<EnhancedBrpResult> {
    // Log tier information to tracing
    for debug_line in tier_info_to_debug_strings(&discovery_data.all_tier_info) {
        trace!("Tier info: {}", debug_line);
    }

    if discovery_data.format_corrections.is_empty() {
        DiscoveryContext::add_debug("Format Discovery: No corrections were possible".to_string());
>>>>>>> fe192386

    if discovery_data.format_corrections.is_empty() {
        // No corrections found - return enhanced error
        let original_error = context.initial_error.clone().unwrap_or_else(|| BrpError {
            code:    -1,
            message: "Unknown error".to_string(),
            data:    None,
        });

        context
            .debug_info
            .push("Format Discovery: No corrections were possible".to_string());
        context
            .debug_info
            .push("Recovery engine completed without successful corrections".to_string());

        Ok(EnhancedBrpResult {
            result:             BrpResult::Error(original_error),
            format_corrections: Vec::new(),
        })
    } else {
<<<<<<< HEAD
        // Corrections found - package successful result
        context.debug_info.push(format!(
            "Format Discovery: {} corrections applied",
            discovery_data.format_corrections.len()
        ));

        // For Phase 4, we create a simple success result
        // In a full implementation, this would apply the corrections from the recovery engine
=======
        // Apply corrections and retry
        let corrections_with_metadata = discovery_data
            .format_corrections
            .iter()
            .filter(|correction| correction.has_rich_metadata())
            .count();

        DiscoveryContext::add_debug(format!(
            "Format Discovery: Found {} corrections ({} with rich metadata), retrying request",
            discovery_data.format_corrections.len(),
            corrections_with_metadata
        ));

        // Build corrected params
        let corrected_params = build_corrected_params(context, &discovery_data.corrected_items)?;

        // Retry with corrected params
        let result =
            execute_brp_method(&context.method, Some(corrected_params), context.port).await?;

        DiscoveryContext::add_debug(format!("Format Discovery: Retry result: {result:?}"));

>>>>>>> fe192386
        Ok(EnhancedBrpResult {
            result:             BrpResult::Success(Some(
                serde_json::json!({"corrections_applied": discovery_data.format_corrections.len()}),
            )),
            format_corrections: discovery_data.format_corrections,
<<<<<<< HEAD
            debug_info:         context.debug_info.clone(),
=======
>>>>>>> fe192386
        })
    }
}

/// Enhanced type mismatch error with context - simplified for Phase 4
///
/// This function has been simplified to work with the new UnifiedTypeInfo system.
/// The recovery engine now handles most error enhancement.
fn enhance_type_mismatch_error_with_context(
    error: &BrpError,
    context: &DiscoveryContext,
) -> Option<BrpError> {
    // Simple enhancement based on method and error message
    let enhanced_message = if context.method.contains("insert") || context.method.contains("spawn")
    {
        format!(
            "{}. Recovery engine attempted format corrections but none were successful.",
            error.message
        )
    } else {
        format!(
            "{}. Use the recovery engine for format discovery.",
            error.message
        )
    };

    Some(BrpError {
        code:    error.code,
        message: enhanced_message,
        data:    error.data.clone(),
    })
}

/// Extract component type from context - simplified for Phase 4
fn extract_component_type_from_context(context: &DiscoveryContext) -> Option<String> {
    // Simple type extraction based on method
    if context.method.contains("insert") && context.original_params.is_some() {
        // Try to extract from method name or params
        Some("ComponentType".to_string()) // Placeholder
    } else {
        None
    }
}

/// Build corrected parameters using UnifiedTypeInfo - simplified for Phase 4
///
/// This function now works directly with UnifiedTypeInfo instead of the legacy system.
fn build_corrected_params_with_unified_info(
    _original_params: &Value,
    _type_info: &UnifiedTypeInfo,
) -> Result<Value> {
    // Simplified implementation for Phase 4
    // In a full implementation, this would use the UnifiedTypeInfo
    // to apply corrections based on the discovered format information
    Ok(serde_json::json!({"corrected": true}))
}

// Legacy functions removed in Phase 4 - functionality moved to recovery engine
// The complex parameter correction logic is now handled by the pattern transformers
// and the unified type system in the recovery engine.<|MERGE_RESOLUTION|>--- conflicted
+++ resolved
@@ -14,96 +14,45 @@
 use crate::error::Result;
 
 /// Builds the final enhanced BRP result with debug information
-<<<<<<< HEAD
 ///
 /// This function has been simplified in Phase 4 to work with the new recovery engine.
 /// Most of the complex result building logic has been moved to the recovery engine itself.
-#[allow(clippy::needless_pass_by_ref_mut)] // context.add_debug() requires &mut
-pub fn build_final_result(
-    context: &mut DiscoveryContext,
-    discovery_data: DiscoveryResultData,
-) -> Result<EnhancedBrpResult> {
-    // Add discovery debug information to context
-    context.debug_info.extend(discovery_data.debug_info);
-
-    // In Phase 4, the recovery engine handles most of the result building
-    // This function now mainly packages the results for backward compatibility
-=======
 pub async fn build_final_result(
     context: &DiscoveryContext,
     discovery_data: DiscoveryResultData,
 ) -> Result<EnhancedBrpResult> {
-    // Log tier information to tracing
-    for debug_line in tier_info_to_debug_strings(&discovery_data.all_tier_info) {
-        trace!("Tier info: {}", debug_line);
-    }
-
-    if discovery_data.format_corrections.is_empty() {
-        DiscoveryContext::add_debug("Format Discovery: No corrections were possible".to_string());
->>>>>>> fe192386
+    // In Phase 4, the recovery engine handles most of the result building
+    // This function now mainly packages the results for backward compatibility
 
     if discovery_data.format_corrections.is_empty() {
         // No corrections found - return enhanced error
+        DiscoveryContext::add_debug("Format Discovery: No corrections were possible".to_string());
+        DiscoveryContext::add_debug("Recovery engine completed without successful corrections".to_string());
+
         let original_error = context.initial_error.clone().unwrap_or_else(|| BrpError {
             code:    -1,
             message: "Unknown error".to_string(),
             data:    None,
         });
 
-        context
-            .debug_info
-            .push("Format Discovery: No corrections were possible".to_string());
-        context
-            .debug_info
-            .push("Recovery engine completed without successful corrections".to_string());
-
         Ok(EnhancedBrpResult {
             result:             BrpResult::Error(original_error),
             format_corrections: Vec::new(),
         })
     } else {
-<<<<<<< HEAD
         // Corrections found - package successful result
-        context.debug_info.push(format!(
+        DiscoveryContext::add_debug(format!(
             "Format Discovery: {} corrections applied",
             discovery_data.format_corrections.len()
         ));
 
         // For Phase 4, we create a simple success result
         // In a full implementation, this would apply the corrections from the recovery engine
-=======
-        // Apply corrections and retry
-        let corrections_with_metadata = discovery_data
-            .format_corrections
-            .iter()
-            .filter(|correction| correction.has_rich_metadata())
-            .count();
-
-        DiscoveryContext::add_debug(format!(
-            "Format Discovery: Found {} corrections ({} with rich metadata), retrying request",
-            discovery_data.format_corrections.len(),
-            corrections_with_metadata
-        ));
-
-        // Build corrected params
-        let corrected_params = build_corrected_params(context, &discovery_data.corrected_items)?;
-
-        // Retry with corrected params
-        let result =
-            execute_brp_method(&context.method, Some(corrected_params), context.port).await?;
-
-        DiscoveryContext::add_debug(format!("Format Discovery: Retry result: {result:?}"));
-
->>>>>>> fe192386
         Ok(EnhancedBrpResult {
             result:             BrpResult::Success(Some(
                 serde_json::json!({"corrections_applied": discovery_data.format_corrections.len()}),
             )),
             format_corrections: discovery_data.format_corrections,
-<<<<<<< HEAD
-            debug_info:         context.debug_info.clone(),
-=======
->>>>>>> fe192386
         })
     }
 }
