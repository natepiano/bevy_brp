--- conflicted
+++ resolved
@@ -1,308 +1,6 @@
 use super::constants::DEFAULT_PROFILE;
-<<<<<<< HEAD
-use super::support::cargo_detector::{BevyTarget, TargetType};
-use super::support::{launch_common, process, scanning};
-use crate::app_tools::constants::PROFILE_RELEASE;
-use crate::constants::{PARAM_APP_NAME, PARAM_PROFILE};
-use crate::error::{Error, report_to_mcp_error};
-use crate::extractors::McpCallExtractor;
-use crate::service;
-use crate::service::HandlerContext;
-use crate::tool::{HandlerResponse, HandlerResult, LocalHandler};
-
-/// Result from launching a Bevy app
-#[derive(Debug, Clone, Serialize, Deserialize)]
-pub struct LaunchBevyAppResult {
-    /// Status of the launch operation
-    pub status:             String,
-    /// Status message
-    pub message:            String,
-    /// App name that was launched
-    pub app_name:           Option<String>,
-    /// Process ID of the launched app
-    pub pid:                Option<u32>,
-    /// Port used for launch
-    pub port:               Option<u16>,
-    /// Working directory used for launch
-    pub working_directory:  Option<String>,
-    /// Build profile used (debug/release)
-    pub profile:            Option<String>,
-    /// Log file path for the launched app
-    pub log_file:           Option<String>,
-    /// Binary path of the launched app
-    pub binary_path:        Option<String>,
-    /// Launch duration in milliseconds
-    pub launch_duration_ms: Option<u64>,
-    /// Launch timestamp
-    pub launch_timestamp:   Option<String>,
-    /// Workspace information
-    pub workspace:          Option<String>,
-    /// Available duplicate paths (for disambiguation errors)
-    pub duplicate_paths:    Option<Vec<String>>,
-}
-
-impl HandlerResult for LaunchBevyAppResult {
-    fn to_json(&self) -> serde_json::Value {
-        serde_json::to_value(self).unwrap_or(serde_json::Value::Null)
-    }
-}
-
-pub struct LaunchBevyApp;
-
-impl LocalHandler for LaunchBevyApp {
-    fn handle(&self, ctx: &HandlerContext) -> HandlerResponse<'_> {
-        let extractor = McpCallExtractor::from_request(&ctx.request);
-        let app_name = match extractor.get_required_string(PARAM_APP_NAME, "app name") {
-            Ok(name) => name.to_string(),
-            Err(e) => return Box::pin(async move { Err(e) }),
-        };
-        let profile = extractor.get_optional_string(PARAM_PROFILE, DEFAULT_PROFILE);
-        let path = extractor
-            .get_optional_path()
-            .as_deref()
-            .map(ToString::to_string);
-        let port = match extractor.get_port() {
-            Ok(p) => p,
-            Err(e) => return Box::pin(async move { Err(e) }),
-        };
-
-        let handler_context = crate::service::HandlerContext::new(
-            Arc::clone(&ctx.service),
-            ctx.request.clone(),
-            ctx.context.clone(),
-        );
-
-        Box::pin(async move {
-            handle_impl(&app_name, &profile, path.as_deref(), port, &handler_context)
-                .await
-                .map(|result| Box::new(result) as Box<dyn HandlerResult>)
-        })
-    }
-}
-
-async fn handle_impl(
-    app_name: &str,
-    profile: &str,
-    path: Option<&str>,
-    port: u16,
-    handler_context: &crate::service::HandlerContext,
-) -> Result<LaunchBevyAppResult, McpError> {
-    // Get search paths
-    let search_paths = service::fetch_roots_and_get_paths(handler_context).await?;
-
-    // Launch the app
-    launch_bevy_app(app_name, profile, path, port, &search_paths)
-}
-
-pub fn launch_bevy_app(
-    app_name: &str,
-    profile: &str,
-    path: Option<&str>,
-    port: u16,
-    search_paths: &[PathBuf],
-) -> Result<LaunchBevyAppResult, McpError> {
-    let launch_start = Instant::now();
-
-    let app = match find_and_validate_app(app_name, path, search_paths, port)? {
-        AppDiscoveryResult::Found(app) => app,
-        AppDiscoveryResult::DisambiguationError(result) => return Ok(result),
-    };
-
-    validate_binary_exists(&app, profile)?;
-    let manifest_dir = launch_common::validate_manifest_directory(&app.manifest_path)?;
-
-    log_launch_info(
-        app_name,
-        manifest_dir,
-        profile,
-        &app.get_binary_path(profile),
-    );
-
-    let pid = execute_launch(app_name, profile, port, &app, manifest_dir)?;
-
-    create_success_result(
-        app_name,
-        profile,
-        &app,
-        manifest_dir,
-        pid,
-        launch_start,
-        port,
-    )
-}
-
-enum AppDiscoveryResult {
-    Found(BevyTarget),
-    DisambiguationError(LaunchBevyAppResult),
-}
-
-fn find_and_validate_app(
-    app_name: &str,
-    path: Option<&str>,
-    search_paths: &[PathBuf],
-    port: u16,
-) -> Result<AppDiscoveryResult, McpError> {
-    match scanning::find_required_target_with_path(app_name, TargetType::App, path, search_paths) {
-        Ok(app) => Ok(AppDiscoveryResult::Found(app)),
-        Err(mcp_error) => {
-            if let Some(disambiguation_result) =
-                handle_disambiguation_error(&mcp_error, app_name, port)
-            {
-                return Ok(AppDiscoveryResult::DisambiguationError(
-                    disambiguation_result,
-                ));
-            }
-            Err(mcp_error)
-        }
-    }
-}
-
-fn handle_disambiguation_error(
-    mcp_error: &McpError,
-    app_name: &str,
-    port: u16,
-) -> Option<LaunchBevyAppResult> {
-    let error_msg = &mcp_error.message;
-    if error_msg.contains("Found multiple") || error_msg.contains("not found at path") {
-        let duplicate_paths = extract_duplicate_paths(error_msg);
-
-        let error_response = super::support::create_disambiguation_error(
-            "app",
-            app_name,
-            duplicate_paths.unwrap_or_default(),
-        );
-
-        return Some(LaunchBevyAppResult {
-            status:             error_response["status"]
-                .as_str()
-                .unwrap_or("error")
-                .to_string(),
-            message:            error_response["message"].as_str().unwrap_or("").to_string(),
-            app_name:           error_response["app_name"].as_str().map(String::from),
-            pid:                None,
-            port:               Some(port),
-            working_directory:  None,
-            profile:            None,
-            log_file:           None,
-            binary_path:        None,
-            launch_duration_ms: None,
-            launch_timestamp:   None,
-            workspace:          None,
-            duplicate_paths:    error_response["duplicate_paths"].as_array().map(|arr| {
-                arr.iter()
-                    .filter_map(|v| v.as_str().map(String::from))
-                    .collect()
-            }),
-        });
-    }
-    None
-}
-
-fn extract_duplicate_paths(error_msg: &str) -> Option<Vec<String>> {
-    if error_msg.contains("Found multiple") {
-        let lines: Vec<&str> = error_msg.lines().collect();
-        let mut paths = Vec::new();
-        for line in &lines[1..] {
-            if let Some(path) = line.strip_prefix("- ") {
-                paths.push(path.to_string());
-            }
-        }
-        if paths.is_empty() { None } else { Some(paths) }
-    } else {
-        None
-    }
-}
-
-fn validate_binary_exists(app: &BevyTarget, profile: &str) -> Result<(), McpError> {
-    let binary_path = app.get_binary_path(profile);
-    if !binary_path.exists() {
-        return Err(report_to_mcp_error(
-            &error_stack::Report::new(Error::Configuration("Missing binary file".to_string()))
-                .attach_printable(format!("Binary path: {}", binary_path.display()))
-                .attach_printable(format!(
-                    "Please build the app with 'cargo build{}' first",
-                    if profile == PROFILE_RELEASE {
-                        " --release"
-                    } else {
-                        ""
-                    }
-                )),
-        ));
-    }
-    Ok(())
-}
-
-fn log_launch_info(
-    app_name: &str,
-    manifest_dir: &std::path::Path,
-    profile: &str,
-    binary_path: &std::path::Path,
-) {
-    debug!("Launching app {} from {}", app_name, manifest_dir.display());
-    debug!("Working directory: {}", manifest_dir.display());
-    debug!("CARGO_MANIFEST_DIR: {}", manifest_dir.display());
-    debug!("Profile: {}", profile);
-    debug!("Binary path: {}", binary_path.display());
-}
-
-fn execute_launch(
-    app_name: &str,
-    profile: &str,
-    port: u16,
-    app: &BevyTarget,
-    manifest_dir: &std::path::Path,
-) -> Result<u32, McpError> {
-    let binary_path = app.get_binary_path(profile);
-
-    let (_, log_file_for_redirect) = launch_common::setup_launch_logging(
-        app_name,
-        "App",
-        profile,
-        &binary_path,
-        manifest_dir,
-        Some(port),
-        None,
-    )?;
-
-    let cmd = launch_common::build_app_command(&binary_path, Some(port));
-
-    process::launch_detached_process(
-        &cmd,
-        manifest_dir,
-        log_file_for_redirect,
-        app_name,
-        "launch",
-    )
-}
-
-fn create_success_result(
-    app_name: &str,
-    profile: &str,
-    app: &BevyTarget,
-    manifest_dir: &std::path::Path,
-    pid: u32,
-    launch_start: Instant,
-    port: u16,
-) -> Result<LaunchBevyAppResult, McpError> {
-    let launch_end = Instant::now();
-    let launch_duration_ms = launch_end.duration_since(launch_start).as_millis();
-
-    debug!("Launch duration: {}ms", launch_duration_ms);
-
-    debug!("Environment variable: BRP_PORT={}", port);
-
-    let launch_duration_ms = u64::try_from(launch_duration_ms).unwrap_or(u64::MAX);
-    let launch_timestamp = chrono::Utc::now().to_rfc3339();
-
-    let workspace = app
-        .workspace_root
-        .file_name()
-        .and_then(|name| name.to_str())
-        .map(String::from);
-=======
 use super::support::launch_common::{App, GenericLaunchHandler, LaunchConfig};
 use crate::constants::PARAM_APP_NAME;
->>>>>>> 46001af7
 
 /// Handler for launching Bevy apps
 pub type LaunchBevyApp = GenericLaunchHandler<LaunchConfig<App>>;
