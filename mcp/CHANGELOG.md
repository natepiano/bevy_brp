--- conflicted
+++ resolved
@@ -14,14 +14,10 @@
 - Improved mutation path descriptions for non-mutable paths to clarify when examples are unavailable
 
 ### Fixed
-<<<<<<< HEAD
-- `world_query` tool description now correctly specifies `filter` parameter as object type, preventing Claude Code from passing it as a JSON string instead of a structured object
-=======
 - `world_query` tool description now correctly specifies `filter` parameter as object type, preventing some MCP clients from passing it as a JSON string instead of a structured object
 - Fixed "Invalid input" and "did not return structured content" errors in some MCP clients (e.g., Gemini) by:
     - Upgrading `rmcp` to 0.9.0 to support structured content responses.
     - Correcting JSON Schema generation for optional response fields (`metadata`, `result`, etc.) to properly signal optionality and use compatible schema definitions.
->>>>>>> d0a1da04
 
 ## [0.17.0] - 2025-10-31
 
