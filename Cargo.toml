--- conflicted
+++ resolved
@@ -38,13 +38,8 @@
 quote = "1.0.42"
 regex = "1.12.2"
 reqwest = { version = "0.12", features = ["blocking", "json", "stream"] }
-<<<<<<< HEAD
-rmcp = { version = "0.8.3", features = ["server", "transport-io"] }
+rmcp = { version = "0.9.0", features = ["server", "transport-io"] }
 schemars = "1.1.0"
-=======
-rmcp = { version = "0.9.0", features = ["server", "transport-io"] }
-schemars = "1.0.4"
->>>>>>> d0a1da04
 serde = { version = "1.0", features = ["derive"] }
 serde_json = { version = "1.0.145", features = ["preserve_order"] }
 strum = "0.27.2"
